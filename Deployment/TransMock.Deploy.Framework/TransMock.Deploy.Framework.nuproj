﻿<?xml version="1.0" encoding="utf-8"?>
<Project ToolsVersion="12.0" DefaultTargets="Build" xmlns="http://schemas.microsoft.com/developer/msbuild/2003">
  <ItemGroup Label="ProjectConfigurations">
    <ProjectConfiguration Include="Debug|AnyCPU">
      <Configuration>Debug</Configuration>
      <Platform>AnyCPU</Platform>
    </ProjectConfiguration>
    <ProjectConfiguration Include="Release|AnyCPU">
      <Configuration>Release</Configuration>
      <Platform>AnyCPU</Platform>
    </ProjectConfiguration>
  </ItemGroup>
  <PropertyGroup Label="Globals">
    <ProjectGuid>f8b1849d-8252-45fe-ba8a-6c6828da1d6e</ProjectGuid>
  </PropertyGroup>
  <PropertyGroup>
    <NuProjPath Condition=" '$(NuProjPath)' == '' ">$(MSBuildExtensionsPath)\NuProj\</NuProjPath>
  </PropertyGroup>
  <Import Project="$(NuProjPath)\NuProj.props" Condition="Exists('$(NuProjPath)\NuProj.props')" />
  <PropertyGroup Label="Configuration">
    <Id>TransMock.Framework</Id>
<<<<<<< HEAD
    <Version>1.3.4</Version>
=======
    <Version>1.3.5</Version>
>>>>>>> 1c6e9156
    <Title>TransMock Framework</Title>
    <Authors>Svetoslav Vasilev</Authors>
    <Owners>$(Authors)</Owners>
    <Summary>TransMock Framework enabling one to test BizTalk integrations through mocking</Summary>
    <Description>Fast and easy testing of BizTalk server integrations by mocking the communication to and from them.</Description>
    <ReleaseNotes>
    </ReleaseNotes>
    <ProjectUrl>https://github.com/svetvasilev/transmock</ProjectUrl>
    <LicenseUrl>https://www.apache.org/licenses/LICENSE-2.0</LicenseUrl>
    <Copyright>Copyright 2014-2018 © Svetoslav Vasilev</Copyright>
    <Tags>TransMock BizTalk testing mocking</Tags>
    <RequireLicenseAcceptance>false</RequireLicenseAcceptance>
  </PropertyGroup>
  <ItemGroup>
    <Content Include="..\..\Integration\BTDF\TransMock.targets">
      <Link>BTDF\TransMock.targets</Link>
    </Content>
    <Content Include="..\..\Mockifier\TransMock.Mockifier\bin\$(Configuration)\net45\CommandLine.dll">
      <Link>tools\BTS2016\CommandLine.dll</Link>
    </Content>
    <Content Include="..\..\Mockifier\TransMock.Mockifier\bin\$(Configuration)\net45\TransMock.Mockifier.exe">
      <Link>tools\BTS2016\TransMock.Mockifier.exe</Link>
    </Content>
    <!--     <Content Include="..\..\Mockifier\TransMock.Mockifier\bin\$(Configuration)\net45\TransMock.Mockifier.exe.config">
      <Link>tools\BTS2016\TransMock.Mockifier.exe.config</Link>
    </Content> -->
    <Content Include="..\..\Mockifier\TransMock.Mockifier\bin\$(Configuration)\net45\TransMock.Mockifier.Parser.dll">
      <Link>tools\BTS2016\TransMock.Mockifier.Parser.dll</Link>
    </Content>
    <Content Include="..\..\Mockifier\TransMock.Mockifier\bin\Release\net40\CommandLine.dll">
      <Link>tools\BTS2010\CommandLine.dll</Link>
    </Content>
    <Content Include="..\..\Mockifier\TransMock.Mockifier\bin\Release\net40\TransMock.Mockifier.exe">
      <Link>tools\BTS2010\TransMock.Mockifier.exe</Link>
    </Content>
    <Content Include="..\..\Mockifier\TransMock.Mockifier\bin\Release\net40\Transmock.Mockifier.Parser.dll">
      <Link>tools\BTS2010\Transmock.Mockifier.Parser.dll</Link>
    </Content>
    <Content Include="..\..\Mockifier\TransMock.Mockifier\bin\Release\net451\CommandLine.dll">
      <Link>tools\BTS2013R2\CommandLine.dll</Link>
    </Content>
    <Content Include="..\..\Mockifier\TransMock.Mockifier\bin\Release\net451\TransMock.Mockifier.exe">
      <Link>tools\BTS2013R2\TransMock.Mockifier.exe</Link>
    </Content>
    <!--     <Content Include="..\..\Mockifier\TransMock.Mockifier\bin\Release\net451\TransMock.Mockifier.exe.config">
      <Link>tools\BTS2013R2\TransMock.Mockifier.exe.config</Link>
    </Content> -->
    <Content Include="..\..\Mockifier\TransMock.Mockifier\bin\Release\net451\TransMock.Mockifier.Parser.dll">
      <Link>tools\BTS2013R2\TransMock.Mockifier.Parser.dll</Link>
    </Content>
    <Content Include="..\..\Mockifier\TransMock.Mockifier\bin\Release\net45\CommandLine.dll">
      <Link>tools\BTS2013\CommandLine.dll</Link>
    </Content>
    <Content Include="..\..\Mockifier\TransMock.Mockifier\bin\Release\net45\TransMock.Mockifier.exe">
      <Link>tools\BTS2013\TransMock.Mockifier.exe</Link>
    </Content>
    <!--     <Content Include="..\..\Mockifier\TransMock.Mockifier\bin\Release\net45\TransMock.Mockifier.exe.config">
      <Link>tools\BTS2013\TransMock.Mockifier.exe.config</Link>
    </Content> -->
    <Content Include="..\..\Mockifier\TransMock.Mockifier\bin\Release\net45\TransMock.Mockifier.Parser.dll">
      <Link>tools\BTS2013\TransMock.Mockifier.Parser.dll</Link>
    </Content>
    <Content Include="Readme.txt" />
    <Content Include="tools\Install.ps1" />
  </ItemGroup>
  <ItemGroup>
    <Reference Include="Microsoft.BizTalk.GlobalPropertySchemas.dll">
      <ExcludeFromNuPkg>true</ExcludeFromNuPkg>
    </Reference>
    <Reference Include="Microsoft.XLANGs.BaseTypes.dll">
      <ExcludeFromNuPkg>true</ExcludeFromNuPkg>
    </Reference>
    <Reference Include="TransMock.Integration.BizUnit.dll" />
    <Reference Include="TransMock.Communication.NamedPipes.dll" />
  </ItemGroup>
  <ItemGroup>
    <Dependency Include="BizUnit.Core">
      <Version>5.0.5</Version>
      <TargetFramework>net40</TargetFramework>
    </Dependency>
    <Dependency Include="BizUnit.TestSteps">
      <Version>5.0.5</Version>
      <TargetFramework>net40</TargetFramework>
    </Dependency>
    <Dependency Include="BizUnit.Core">
      <Version>5.0.5</Version>
      <TargetFramework>net45</TargetFramework>
    </Dependency>
    <Dependency Include="BizUnit.TestSteps">
      <Version>5.0.5</Version>
      <TargetFramework>net45</TargetFramework>
    </Dependency>
    <Dependency Include="BizUnit.Core">
      <Version>5.0.5</Version>
      <TargetFramework>net451</TargetFramework>
    </Dependency>
    <Dependency Include="BizUnit.TestSteps">
      <Version>5.0.5</Version>
      <TargetFramework>net451</TargetFramework>
    </Dependency>
    <Dependency Include="BizUnit.Core">
      <Version>5.0.5</Version>
      <TargetFramework>net46</TargetFramework>
    </Dependency>
    <Dependency Include="BizUnit.TestSteps">
      <Version>5.0.5</Version>
      <TargetFramework>net46</TargetFramework>
    </Dependency>
  </ItemGroup>
  <ItemGroup>
    <ProjectReference Include="..\..\Integration\BizUnit\TransMock.Integration.BizUnit\TransMock.Integration.BizUnit.BTS2010.csproj" />
    <ProjectReference Include="..\..\Integration\BizUnit\TransMock.Integration.BizUnit\TransMock.Integration.BizUnit.BTS2013.csproj" />
    <ProjectReference Include="..\..\Integration\BizUnit\TransMock.Integration.BizUnit\TransMock.Integration.BizUnit.BTS2013R2.csproj" />
    <ProjectReference Include="..\..\Integration\BizUnit\TransMock.Integration.BizUnit\TransMock.Integration.BizUnit.BTS2016.csproj" />
    <ProjectReference Include="..\TransMock.Deploy.Adapter\TransMock.Deploy.Adapter.nuproj" />
  </ItemGroup>
  <ItemGroup>
    <Folder Include="tools\BTS2010\" />
    <Folder Include="tools\BTS2013\" />
    <Folder Include="tools\BTS2013R2\" />
    <Folder Include="tools\BTS2016\" />
  </ItemGroup>
  <Import Project="$(NuProjPath)\NuProj.targets" />
</Project><|MERGE_RESOLUTION|>--- conflicted
+++ resolved
@@ -19,11 +19,7 @@
   <Import Project="$(NuProjPath)\NuProj.props" Condition="Exists('$(NuProjPath)\NuProj.props')" />
   <PropertyGroup Label="Configuration">
     <Id>TransMock.Framework</Id>
-<<<<<<< HEAD
-    <Version>1.3.4</Version>
-=======
     <Version>1.3.5</Version>
->>>>>>> 1c6e9156
     <Title>TransMock Framework</Title>
     <Authors>Svetoslav Vasilev</Authors>
     <Owners>$(Authors)</Owners>
