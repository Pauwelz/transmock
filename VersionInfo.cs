﻿/***************************************
//   Copyright 2014 - Svetoslav Vasilev

//   Licensed under the Apache License, Version 2.0 (the "License");
//   you may not use this file except in compliance with the License.
//   You may obtain a copy of the License at

//     http://www.apache.org/licenses/LICENSE-2.0

//   Unless required by applicable law or agreed to in writing, software
//   distributed under the License is distributed on an "AS IS" BASIS,
//   WITHOUT WARRANTIES OR CONDITIONS OF ANY KIND, either express or implied.
//   See the License for the specific language governing permissions and
//   limitations under the License.
*****************************************/

using System;
using System.Reflection;
using System.Runtime.CompilerServices;
using System.Runtime.InteropServices;

// Version information for an assembly consists of the following four values:
//
//      Major Version
//      Minor Version 
//      Build Number
//      Revision
<<<<<<< HEAD
[assembly: AssemblyVersion("1.3.4.0")]
[assembly: AssemblyFileVersion("1.3.471.1704")]
=======
[assembly: AssemblyVersion("1.3.5.0")]
[assembly: AssemblyFileVersion("1.3.5.6332")]
>>>>>>> 1c6e9156
<|MERGE_RESOLUTION|>--- conflicted
+++ resolved
@@ -25,10 +25,5 @@
 //      Minor Version 
 //      Build Number
 //      Revision
-<<<<<<< HEAD
-[assembly: AssemblyVersion("1.3.4.0")]
-[assembly: AssemblyFileVersion("1.3.471.1704")]
-=======
 [assembly: AssemblyVersion("1.3.5.0")]
-[assembly: AssemblyFileVersion("1.3.5.6332")]
->>>>>>> 1c6e9156
+[assembly: AssemblyFileVersion("1.3.5.6332")]